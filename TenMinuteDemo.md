# Video Script Outline

## Introduction (0:00–1:00)

- Greet viewers
<<<<<<< HEAD
  - “Hi, I’m James Bartlett, and today we’ll be exploring a free, open-source solution I developed called Fabric Archive Bot, and I'll show you how to automate backups of your Power BI and Fabric workspaces.”
  - “But first, I'd like to thank the Data Toboggan conference organizers for putting in the hard work to make this conference possible, and for giving me the opportunity to share this with you today.”
  - “In this demo, I’ll cover the key concepts behind Fabric Archive Bot, I'll show you how to set up the script, run it manually, and schedule it for automatic backups using Windows Task Scheduler. This tool is designed to work with Power BI and Fabric, but for the sake of time and simplicity, I'll refer to both as 'Fabric' from now on.”
- Mention prerequisites: 
  - Intermediate knowledge of the Fabric cloud service
  - Tenant administrator access to Fabric (or someone who can provide the necessary permissions)
  - An Azure Service Principal (Entra ID App Registration)
  - A Windows machine with PowerShell version 7+ and Windows Task Scheduler (or another scheduling tool that can run PowerShell scripts)
=======
- Introduce self and topic: 
  - “Hi, I’m James Bartlett, and today we’ll be exploring how to automate a daily backup of items from all Fabric workspaces using a free, open-source solution I developed called Fabric Archive Bot.”
- Prerequisites: 
  - Intermediate Power BI/Fabric knowledge
  - Some PowerShell and Git basics
  - An Azure Service Principal with Power BI Service permissions
  - A Windows machine with PowerShell 7+ and Windows Task Scheduler (or another scheduling tool)
>>>>>>> 0cd2be4e

## Brief Overview of Key Concepts (1:00–2:30)

- REST API (Representational State Transfer Application Programming Interface):
  - Allows systems to communicate over HTTP using standard methods like GET and POST.
  - Fabric provides REST API endpoints for retrieving and managing resources.
- JSON (JavaScript Object Notation):
  - The format used by REST APIs to exchange data, commands, and configurations.
  - Fabric Archive Bot also reads config data (like credentials) from JSON files, such as Config.json.
- PowerShell Module:
  - A set of functions that can be loaded into a PowerShell session.
  - Fabric Archive Bot imports several PowerShell Modules (e.g., FabricPS-PBIP) and uses functions from those modules to perform actions
    - Authenticating to Fabric.
    - Fetching data from REST API endpoints.
- Azure Service Principal (Entra ID App Registration):
  - An Azure Service Principal is a security identity used by applications, services, and automation tools to access Azure resources like Fabric.
  - It's kind of like a user account, but for automated processes that need to authenticate to Azure services without human intervention.
- Windows Task Scheduler:
  - A built-in Windows utility that allows users to schedule tasks to run at specific times or events.
  - You can use the Windows Task Scheduler to run Fabric Archive Bot automatically at regular intervals.

## Setting Up the Script (2:30–5:00)

- Show how to clone or download the repository.
- Open Export-FabricItemsFromAllWorkspaces.ps1 briefly, highlighting its parameters and their descriptions.
- Open Config.json, show where to place Tenant ID, App ID, and App Secret for the Azure Service Principal.
- Open IgnoreList.json, demonstrate how to ignore certain workspaces.
- Show the `helpers` folder and explain how to use Set-FabricArchiveBotUserEnvironmentVariable.ps1

## Running the Script (5:00–7:30)

- Demonstrate a PowerShell session.
- Explain the script's main flow:
  - Get configuration data from Config.json or environment variable.
  - Authenticate to Fabric
  - Retrieve workspace IDs
  - Loop through workspaces
  - Export items from each workspace
  - Save the exported items to the target folder in year/month/day subfolders
- Run the script manually and show the exported items appearing in the target folder.

## Scheduling with Windows Task Scheduler (7:30–9:00)

Demonstrate creating a basic task:
- Point the “Action” to `pwsh.exe`.
- Pass script path as the “Argument.”
- Set daily or weekly triggers for automation.

## Conclusion (9:00–10:00)

Recap the process:
- Configure JSON.
- Run the script manually.
- Schedule it for automatic exports.
- Encourage viewers to contribute feedback and enhancements on GitHub.<|MERGE_RESOLUTION|>--- conflicted
+++ resolved
@@ -3,24 +3,14 @@
 ## Introduction (0:00–1:00)
 
 - Greet viewers
-<<<<<<< HEAD
   - “Hi, I’m James Bartlett, and today we’ll be exploring a free, open-source solution I developed called Fabric Archive Bot, and I'll show you how to automate backups of your Power BI and Fabric workspaces.”
   - “But first, I'd like to thank the Data Toboggan conference organizers for putting in the hard work to make this conference possible, and for giving me the opportunity to share this with you today.”
   - “In this demo, I’ll cover the key concepts behind Fabric Archive Bot, I'll show you how to set up the script, run it manually, and schedule it for automatic backups using Windows Task Scheduler. This tool is designed to work with Power BI and Fabric, but for the sake of time and simplicity, I'll refer to both as 'Fabric' from now on.”
-- Mention prerequisites: 
+- Prerequisites: 
   - Intermediate knowledge of the Fabric cloud service
   - Tenant administrator access to Fabric (or someone who can provide the necessary permissions)
   - An Azure Service Principal (Entra ID App Registration)
   - A Windows machine with PowerShell version 7+ and Windows Task Scheduler (or another scheduling tool that can run PowerShell scripts)
-=======
-- Introduce self and topic: 
-  - “Hi, I’m James Bartlett, and today we’ll be exploring how to automate a daily backup of items from all Fabric workspaces using a free, open-source solution I developed called Fabric Archive Bot.”
-- Prerequisites: 
-  - Intermediate Power BI/Fabric knowledge
-  - Some PowerShell and Git basics
-  - An Azure Service Principal with Power BI Service permissions
-  - A Windows machine with PowerShell 7+ and Windows Task Scheduler (or another scheduling tool)
->>>>>>> 0cd2be4e
 
 ## Brief Overview of Key Concepts (1:00–2:30)
 
